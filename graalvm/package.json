--- conflicted
+++ resolved
@@ -1112,28 +1112,6 @@
 							"localRoot": "${workspaceFolder}",
 							"remoteRoot": "${2:Absolute path to the remote directory containing the program}"
 						}
-					},
-					{
-<<<<<<< HEAD
-						"label": "GraalVM: Launch Java 8+ Application With VisualVM",
-						"description": "Launch a Java 8+ application and enable monitoring with VisualVM",
-						"body": {
-							"type": "java8+",
-							"request": "launch",
-							"name": "Launch VisualVM & Java 8+ Application",
-							"mainClass": "^\"${1:\\${file\\}}\"",
-							"vmArgs": "^\"\\${command:extension.graalvm.defineDisplayName\\} \\${command:extension.graalvm.attachVisualVM\\}\""
-=======
-						"label": "GraalVM: Launch Java 8+ Application With Native Image Agent",
-						"description": "Launch a Java 8+ application with the native-image agent",
-						"body": {
-							"type": "java8+",
-							"request": "launch",
-							"name": "Launch Native Image Agent & Java 8+ Application",
-							"mainClass": "^\"${1:\\${file\\}}\"",
-							"vmArgs": "^\"\\${command:extension.graalvm.attachNativeImageAgent\\}\""
->>>>>>> 18ce798c
-						}
 					}
 				]
 			}
