{
	"name": "graalvm-gcn",
	"displayName": "Graal Cloud Native Tools",
	"description": "Graal Cloud Native tools for the VS Code",
	"version": "0.0.1",
	"preview": true,
	"license": "SEE LICENSE IN LICENSE.txt",
	"publisher": "oracle-labs-graalvm",
	"author": {
		"name": "Oracle Labs"
	},
	"icon": "images/graalvm-cloud-logo.png",
	"homepage": "https://github.com/graalvm/vscode-extensions/blob/master/gcn/README.md",
	"repository": {
		"type": "git",
		"url": "https://github.com/graalvm/vscode-extensions.git"
	},
	"bugs": {
		"url": "https://github.com/graalvm/vscode-extensions/issues"
	},
	"engines": {
		"vscode": "^1.49.0"
	},
	"categories": [
		"Programming Languages",
		"Other"
	],
	"keywords": [
		"java",
		"cloud",
		"native image"
	],
	"activationEvents": [
		"onView:gcn-services"
	],
	"main": "./dist/extension",
	"contributes": {
		"commands": [
			{
				"command": "extension.gcn.notImplementedYet",
				"title": "Configure Cloud",
				"icon": "$(cloud-download)",
				"category": "GCN"
			},
			{
<<<<<<< HEAD
				"command": "extension.gcn.runBuildPipeline",
				"title": "Run Build Pipeline",
				"icon": "$(run)",
=======
				"command": "gcn.undeployProject",
				"title": "Undeploy project",
>>>>>>> 96748724
				"category": "GCN"
			}
		],
		"viewsWelcome": [
			{
				"view": "gcn-services",
				"contents": "Initializing Graal Cloud Native Services...",
				"when": "!gcn.servicesViewInitialized"
			},
			{
				"view": "gcn-services",
				"contents": "Click the Import DevOps Project button to clone an existing DevOps Project locally:\n[Import DevOps Project](command:extension.gcn.importFromCloud)\n\nTo learn more about the Graal Cloud Native framework [read the docs](https://developer.oracle.com/java/graalvm/cloud-native/).",
				"when": "gcn.servicesViewInitialized && gcn.serviceFoldersCount == 0"
			},
			{
				"view": "gcn-services",
				"contents": "Click the Deploy to Cloud button to deploy the current folder(s) to the cloud:\n[Deploy to Cloud](command:extension.gcn.deployToCloud)\n\nTo learn more about the Graal Cloud Native framework [read the docs](https://developer.oracle.com/java/graalvm/cloud-native/).",
				"when": "gcn.servicesViewInitialized && gcn.serviceFoldersCount == 1"
			}
		],
		"views": {
			"explorer": [
				{
					"id": "gcn-services",
					"name": "GCN Services",
					"icon": "resources/GCN_logo.png"
				}
			]
		},
		"menus": {
			"commandPalette": [],
			"editor/context": [],
			"view/title": [
				{
					"command": "extension.gcn.notImplementedYet",
					"when": "view == gcn-view",
					"group": "navigation@3"
				}
			],
			"view/item/context": [
				{
					"command": "extension.gcn.notImplementedYet",
					"when": "viewItem == gcn.compartmentNode",
					"group": "inline@3"
				},
				{
					"command": "extension.gcn.runBuildPipeline",
					"when": "viewItem == gcn.oci.buildPipelineNode",
					"group": "inline@3"
				}
			]
		}
	},
	"scripts": {
		"vscode:prepublish": "webpack --mode production",
		"compile": "webpack --mode development",
		"info": "webpack --display-modules",
		"watch": "webpack --mode development --watch",
		"test-compile": "tsc -p ./",
		"lint": "tslint -p ./"
	},
	"dependencies": {
		"oci-sdk": "^2.28.0",
		"vscode-kubernetes-tools-api": "^1.0.0"
	},
	"devDependencies": {
		"@types/node": "^12.12.0",
		"@types/vscode": "^1.49.0",
		"@vscode/codicons": "0.0.20",
		"typescript": "^3.3.1",
		"tslint": "^5.12.1",
		"ts-loader": "^6.2.1",
		"webpack": "^5.40.0",
		"webpack-cli": "^4.7.2"
	}
}<|MERGE_RESOLUTION|>--- conflicted
+++ resolved
@@ -43,14 +43,14 @@
 				"category": "GCN"
 			},
 			{
-<<<<<<< HEAD
 				"command": "extension.gcn.runBuildPipeline",
 				"title": "Run Build Pipeline",
 				"icon": "$(run)",
-=======
+				"category": "GCN"
+			},
+			{
 				"command": "gcn.undeployProject",
 				"title": "Undeploy project",
->>>>>>> 96748724
 				"category": "GCN"
 			}
 		],
